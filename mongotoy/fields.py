import abc
import datetime
import decimal
import types
import typing
import uuid

import bson
import pymongo

from mongotoy import references, expressions
from mongotoy.errors import ValidationError, ErrorWrapper

if typing.TYPE_CHECKING:
    from mongotoy import documents

# A placeholder type for empty values
EmptyValue = type('EmptyValue', (), {})()

# Expose specific symbols for external use
__all__ = (
    'field',
    'reference',
)


def field(
        alias: str = None,
        id_field: bool = False,
        default: typing.Any = EmptyValue,
        default_factory: typing.Callable[[], typing.Any] = None,
        index: expressions.IndexType = None,
        sparse: bool = False,
        unique: bool = False
) -> dict:
    """
    Create a field descriptor for a document.

    Args:
        alias (str, optional): Alias for the field. Defaults to None.
        id_field (bool, optional): Indicates if the field is an ID field. Defaults to False.
        default (Any, optional): Default value for the field. Defaults to EmptyValue.
        default_factory (Callable[[], Any], optional): Factory function for generating default values. Defaults to None.
        index (IndexType, optional): Type of index for the field. Defaults to None.
        sparse (bool, optional): Whether the index should be sparse. Defaults to False.
        unique (bool, optional): Whether the index should be unique. Defaults to False.

    Returns:
        dict: Field descriptor.

    """
    return {
        'type': 'field',
        'alias': alias,
        'id_field': id_field,
        'default': default,
        'default_factory': default_factory,
        'index': index,
        'sparse': sparse,
        'unique': unique
    }


def reference(ref_field: str, key_name: str = None) -> dict:
    """
    Create a reference field descriptor for a document.

    Args:
        ref_field (str): Name of the referenced field.
        key_name (str, optional): Key name for the reference. Defaults to None.

    Returns:
        dict: Reference field descriptor.

    """
    return {
        'type': 'reference',
        'ref_field': ref_field,
        'key_name': key_name,
    }


class Field:
    """
    Class for defining document fields.
    """

    def __init__(
<<<<<<< HEAD
        self,
        mapper: 'Mapper',
        alias: str = None,
        id_field: bool = False,
        nullable: bool = False,
        default: typing.Any = EmptyValue,
        default_factory: typing.Callable[[], typing.Any] = None,
        index: expressions.IndexType = None,
        sparse: bool = False,
        unique: bool = False
=======
            self,
            mapper: 'Mapper',
            alias: str = None,
            id_field: bool = False,
            nullable: bool = False,
            default: typing.Any = EmptyValue,
            default_factory: typing.Callable[[], typing.Any] = None,
            index: expressions.IndexType = None,
            sparse: bool = False,
            unique: bool = False
>>>>>>> 5f76691f
    ):
        """
        Initialize the Field object.

        Args:
            mapper (Mapper): Mapper object for the field.
            alias (str, optional): Alias for the field. Defaults to None.
            id_field (bool, optional): Indicates if the field is an ID field. Defaults to False.
            nullable (bool, optional): Indicates if the field is nullable. Defaults to False.
            default (Any, optional): Default value for the field. Defaults to EmptyValue.
            default_factory (Callable[[], Any], optional): Factory for generating default values. Defaults to None.
            index (IndexType, optional): Type of index for the field. Defaults to None.
            sparse (bool, optional): Whether the index should be sparse. Defaults to False.
            unique (bool, optional): Whether the index should be unique. Defaults to False.

        """
        # If it's an ID field, enforce specific settings
        if id_field:
            alias = '_id'
            nullable = False

        # Initialize field attributes
        self._owner = None
        self._name = None
        self._mapper = mapper
        self._alias = alias
        self._id_field = id_field
        self._nullable = nullable
        self._default_factory = default_factory if default_factory else lambda: default
        self._index = index
        self._sparse = sparse
        self._unique = unique

    # Method for building a mapper based on annotations
    @classmethod
    def _build_mapper(cls, mapper_bind: typing.Type, field_info: dict, mapper_params: dict, **options) -> 'Mapper':
        """
        Build a data mapper based on annotations.

        Args:
            mapper_bind (Type): Type annotation for the mapper.
            field_info (dict): Information about the field.
            mapper_params (dict): Parameters for the mapper.
            **options: Additional options.

        Returns:
            Mapper: The constructed data mapper.

        Raises:
            TypeError: If the mapper type is not recognized.
        """
        # Simple type annotation
        if not typing.get_args(mapper_bind):
            from mongotoy import documents

            # Check if it's a document type
            if isinstance(mapper_bind, (typing.ForwardRef, str)) or issubclass(mapper_bind, documents.BaseDocument):
                if isinstance(mapper_bind, typing.ForwardRef):
                    mapper_bind = getattr(mapper_bind, '__forward_arg__')

                # Set up parameters for document mapping
                mapper_params['document_cls'] = mapper_bind
                mapper_bind = EmbeddedDocumentMapper

                # If it's a document reference
                if field_info.get('type') == 'reference':
                    mapper_params['ref_field'] = field_info.get('ref_field')
                    mapper_params['key_name'] = field_info.get('key_name')
                    mapper_params['is_many'] = options.get('is_many', False)
                    mapper_bind = ReferencedDocumentMapper

            # Create the mapper
            mapper_cls = _MAPPERS_REG.get(mapper_bind)
            if not mapper_cls:
                raise TypeError(f'Data mapper not found for type {mapper_bind}')
            mapper = mapper_cls(**mapper_params)

            # If it's many, use ListMapper
            if options.get('is_many', False):
                mapper = ListMapper(mapper)
            return mapper

        # Get type origin and arguments
        type_origin = typing.get_origin(mapper_bind)
        type_args = typing.get_args(mapper_bind)
        mapper_bind = type_args[0]

        # Check for nullable type
        if type_origin in (typing.Union, types.UnionType) and len(type_args) > 1 and type_args[1] is types.NoneType:
            field_info['nullable'] = True
            return cls._build_mapper(mapper_bind, field_info, mapper_params)

        # Check for list type
        if type_origin is list:
            return cls._build_mapper(mapper_bind, field_info, mapper_params, is_many=True)

        raise TypeError(f'Invalid outer annotation {type_origin}, allowed are [{list}, {typing.Optional}]')

    @classmethod
    def from_annotated_type(cls, anno_type: typing.Type, info: dict) -> 'Field':
        """
        Create a Field instance from an annotated type.

        Args:
            anno_type (Type): Annotated type for the field.
            info (dict, optional): Additional information about the field. Defaults to {}.

        Returns:
            Field: The constructed Field instance.

        """
        return Field(
            mapper=cls._build_mapper(
                mapper_bind=anno_type,
                field_info=info,
                mapper_params={}
            ),
            alias=info.get('alias'),
            id_field=info.get('id_field', False),
            nullable=info.get('nullable', False),
            default=info.get('default', EmptyValue),
            default_factory=info.get('default_factory'),
            index=info.get('index'),
            sparse=info.get('sparse'),
            unique=info.get('unique')
        )

    @property
    def mapper(self) -> 'Mapper':
        """
        Get the mapper associated with the field.

        Returns:
            Mapper: The mapper object.

        """
        return self._mapper

    @property
    def name(self) -> str:
        """
        Get the name of the field.

        Returns:
            str: The name of the field.

        """
        return self._name

    @property
    def alias(self) -> str:
        """
        Get the alias of the field.

        Returns:
            str: The alias of the field, or its name if no alias is set.

        """
        return self._alias or self._name

    @property
    def id_field(self) -> bool:
        """
        Check if the field is an ID field.

        Returns:
            bool: True if it's an ID field, False otherwise.

        """
        return self._id_field

    def __set_name__(self, owner, name):
        """
        Set the name of the field.

        Args:
            owner: The owner class of the field.
            name (str): The name of the field.

        """
        self._owner = owner
        self._name = name

    def __get__(self, instance, owner):
        """
        Get the value of the field.

        Args:
            instance: The instance of the owner class.
            owner: The owner class.

        Returns:
            Any: The value of the field.

        """
        if not instance:
            return FieldProxy(self)
        return instance.__data__.get(self.name, EmptyValue)

    def __set__(self, instance, value):
        """
        Set the value of the field.

        Args:
            instance: The instance of the owner class.
            value: The value to be set.

        """
        value = self.validate(value)
        if value is not EmptyValue:
            instance.__data__[self.name] = value

    def get_index(self) -> pymongo.IndexModel | None:
        """
        Get the index definition for the field.

        Returns:
            pymongo.IndexModel | None: The index definition, or None if no index is defined.

        """
        index = None
        if self._unique or self._sparse:
            index = pymongo.ASCENDING
        if self._index is not None:
            index = self._index
        if index:
            return pymongo.IndexModel(
                keys=[(self.alias, index)],
                unique=self._unique,
                sparse=self._sparse
            )

    def validate(self, value, **options) -> typing.Any:
        """
        Validate the value of the field.

        Args:
            value: The value to be validated.
            **options: Additional options.

        Returns:
            Any: The validated value.

        Raises:
            ValidationError: If validation fails.

        """
        if value is EmptyValue:
            value = self._default_factory()
            if value is EmptyValue:
                return value

        if value is None:
            if not self._nullable:
                raise ValidationError(
                    errors=[ErrorWrapper(loc=(self.name,), error=ValueError('Null valued not allowed'))]
                )
            return value

        try:
            value = self.mapper.validate(value, **options)
        except (TypeError, ValueError) as e:
            raise ValidationError(
                errors=[ErrorWrapper(loc=(self.name,), error=e)]
            ) from None
        except ValidationError as e:
            raise ValidationError(
                errors=[ErrorWrapper(loc=(self.name,) if self._owner else (), error=i) for i in e.errors]
            ) from None

        return value


class FieldProxy:
    """
    Proxy class for fields.
    """

    # noinspection PyShadowingNames
    def __init__(self, field: Field, parent: 'FieldProxy' = None):
        self._field = field
        self._parent = parent

    @property
    def _alias(self) -> str:
        """
        Get the alias of the field, considering the parent's alias if present.

        Returns:
            str: The alias of the field.
        """
        if self._parent:
            return f'{self._parent._alias}.{self._field.alias}'
        return self._field.alias

    def __str__(self):
        """
        Returns the string representation of the field's alias.

        Returns:
            str: The string representation of the field's alias.
        """
        return self._alias

    def __eq__(self, other):
        """
        Represents equality comparison of the field.

        Args:
            other: The value or field to compare.

        Returns:
            Query: Query object representing equality comparison.
        """
        return expressions.Query.Eq(self, other)

    def __ne__(self, other):
        """
        Represents inequality comparison of the field.

        Args:
            other: The value or field to compare.

        Returns:
            Query: Query object representing inequality comparison.
        """
        return expressions.Query.Ne(self._alias, other)

    def __gt__(self, other):
        """
        Represents greater-than comparison of the field.

        Args:
            other: The value or field to compare.

        Returns:
            Query: Query object representing greater-than comparison.
        """
        return expressions.Query.Gt(self._alias, other)

    def __ge__(self, other):
        """
        Represents greater-than-or-equal-to comparison of the field.

        Args:
            other: The value or field to compare.

        Returns:
            Query: Query object representing greater-than-or-equal-to comparison.
        """
        return expressions.Query.Gte(self._alias, other)

    def __lt__(self, other):
        """
        Represents less-than comparison of the field.

        Args:
            other: The value or field to compare.

        Returns:
            Query: Query object representing less-than comparison.
        """
        return expressions.Query.Lt(self._alias, other)

    def __le__(self, other):
        """
        Represents less-than-or-equal-to comparison of the field.

        Args:
            other: The value or field to compare.

        Returns:
            Query: Query object representing less-than-or-equal-to comparison.
        """
        return expressions.Query.Lte(self._alias, other)

    def __getattr__(self, item):
        """
        Allows accessing nested fields using dot notation.

        Args:
            item (str): The name of the nested field.

        Returns:
            FieldProxy: The FieldProxy instance for the nested field.

        Raises:
            FieldError: If the nested field is not found in the document.
        """
        # Unwrap ListMapper
        mapper = self._field.mapper
        if isinstance(mapper, ListMapper):
            mapper = mapper.mapper
        # Unwrap EmbeddedDocumentMapper or ReferencedDocumentMapper
        if isinstance(mapper, (EmbeddedDocumentMapper, ReferencedDocumentMapper)):
            mapper = mapper.document_cls

        # Check item on mapper
        try:
            getattr(mapper.__bind__ if isinstance(mapper, Mapper) else mapper, item)
        except AttributeError as e:
            # noinspection PyProtectedMember
            raise AttributeError(f'[{self._field._owner.__name__}.{self._alias}] {str(e)}') from None

        return FieldProxy(
            field=mapper.__fields__[item],
            parent=self
        )


_MAPPERS_REG = {}


class MapperMeta(abc.ABCMeta):
    """
    Metaclass for Mapper classes.
    """

    def __new__(mcls, name, bases, namespace, **kwargs):
        """
        Create a new Mapper class.

        Args:
            name (str): Name of the class.
            bases: Base classes.
            namespace: Namespace dictionary.
            **kwargs: Additional keyword arguments.

        Returns:
            Mapper: The newly created Mapper class.

        """
        _cls = super().__new__(mcls, name, bases, namespace)
        _cls.__bind__ = kwargs.get('bind', _cls)
        _MAPPERS_REG[_cls.__bind__] = _cls

        return _cls


class Mapper(abc.ABC, metaclass=MapperMeta):
    """
    Abstract base class for data mappers.
    """

    @abc.abstractmethod
    def validate(self, value, **options) -> typing.Any:
        """
        Validate the value.

        Args:
            value: The value to be validated.
            **options: Additional options.

        Returns:
            Any: The validated value.

        """
        raise NotImplementedError

    def dump_dict(self, value, **options) -> typing.Any:
        """
        Dump the value to a dictionary.

        Args:
            value: The value to be dumped.
            **options: Additional options.

        Returns:
            Any: The dumped value.

        """
        return value

    def dump_json(self, value, **options) -> typing.Any:
        """
        Dump the value to JSON.

        Args:
            value: The value to be dumped.
            **options: Additional options.

        Returns:
            Any: The dumped value.

        """
        return value

    def dump_bson(self, value, **options) -> typing.Any:
        """
        Dump the value to BSON.

        Args:
            value: The value to be dumped.
            **options: Additional options.

        Returns:
            Any: The dumped value.

        """
        return value


class ListMapper(Mapper):
    """
    Mapper for handling lists.
    """

    def __init__(self, mapper: Mapper):
        """
        Initialize the ListMapper.

        Args:
            mapper (Mapper): The mapper for the list items.

        """
        self._mapper = mapper

    @property
    def mapper(self) -> Mapper:
        """
        Get the mapper for the list items.

        Returns:
            Mapper: The mapper for the list items.

        """
        return self._mapper

    def validate(self, value, **options) -> typing.Any:
        """
        Validate the list value.

        Args:
            value: The list value to be validated.
            **options: Additional options.

        Returns:
            Any: The validated list value.

        Raises:
            ValidationError: If validation fails.

        """
        if not isinstance(value, list):
            raise TypeError(f'Invalid data type {type(value)}, required is {list}')

        new_value = []
        errors = []
        for i, val in enumerate(value):
            try:
                new_value.append(self.mapper.validate(val, **options))
            except ValidationError as e:
                errors.extend([ErrorWrapper(loc=(str(i),), error=j) for j in e.errors])
        if errors:
            raise ValidationError(errors=errors)

        return value

    def dump_dict(self, value, **options) -> typing.Any:
        """
        Dump the list value to a dictionary.

        Args:
            value: The list value to be dumped.
            **options: Additional options.

        Returns:
            Any: The dumped list value.

        """
        return [self.mapper.dump_dict(i, **options) for i in value]

    def dump_json(self, value, **options) -> typing.Any:
        """
        Dump the list value to JSON.

        Args:
            value: The list value to be dumped.
            **options: Additional options.

        Returns:
            Any: The dumped list value.

        """
        return [self.mapper.dump_json(i, **options) for i in value]

    def dump_bson(self, value, **options) -> typing.Any:
        """
        Dump the list value to BSON.

        Args:
            value: The list value to be dumped.
            **options: Additional options.

        Returns:
            Any: The dumped list value.

        """
        return [self.mapper.dump_bson(i, **options) for i in value]


class EmbeddedDocumentMapper(Mapper):
    """
    Mapper for embedded documents.
    """

    def __init__(self, document_cls: typing.Type['documents.BaseDocument'] | str):
        """
        Initialize the EmbeddedDocumentMapper.

        Args:
            document_cls (Type['documents.BaseDocument'] | str): The class or name of the embedded document.

        """
        self._document_cls = document_cls

    @property
    def document_cls(self) -> typing.Type['documents.BaseDocument']:
        """
        Get the class of the embedded document.

        Returns:
            Type['documents.BaseDocument']: The class of the embedded document.

        """
        if isinstance(self._document_cls, str):
            return references.get_document_cls(self._document_cls)
        return self._document_cls

    def validate(self, value, **options) -> typing.Any:
        """
        Validate the embedded document value.

        Args:
            value: The value to be validated.
            **options: Additional options.

        Returns:
            Any: The validated value.

        Raises:
            TypeError: If validation fails due to incorrect data type.

        """
        if isinstance(value, dict):
            value = self.document_cls(**value)
        if not isinstance(value, self.document_cls):
            raise TypeError(f'Invalid data type {type(value)}, required is {self.document_cls}')
        return value

    def dump_dict(self, value, **options) -> typing.Any:
        """
        Dump the embedded document value to a dictionary.

        Args:
            value: The value to be dumped.
            **options: Additional options.

        Returns:
            Any: The dumped value.

        """
        return value.dump_dict(**options)

    def dump_json(self, value, **options) -> typing.Any:
        """
        Dump the embedded document value to JSON.

        Args:
            value: The value to be dumped.
            **options: Additional options.

        Returns:
            Any: The dumped value.

        """
        return value.dump_json(**options)

    def dump_bson(self, value, **options) -> typing.Any:
        """
        Dump the embedded document value to BSON.

        Args:
            value: The value to be dumped.
            **options: Additional options.

        Returns:
            Any: The dumped value.

        """
        return value.dump_bson(**options)


class ReferencedDocumentMapper(EmbeddedDocumentMapper):
    """
    Mapper for referenced documents.
    """

    def __init__(
        self,
        document_cls: typing.Type['documents.BaseDocument'] | str,
        ref_field: str,
        key_name: str,
        is_many: bool
    ):
        """
        Initialize the ReferencedDocumentMapper.

        Args:
            document_cls (Type['documents.BaseDocument'] | str): The class or name of the referenced document.
            ref_field (str): The name of the referenced field.
            key_name (str): The key name for the reference.
            is_many (bool): Indicates if it's a many-to-many relationship.

        """
        super().__init__(document_cls)
        self._reference = references.Reference(
            document_cls=document_cls,
            ref_field=ref_field,
            key_name=key_name,
            is_many=is_many
        )

    @property
    def document_cls(self) -> typing.Type['documents.BaseDocument']:
        """
        Get the class of the referenced document.

        Returns:
            Type['documents.BaseDocument']: The class of the referenced document.

        """
        return self._reference.document_cls

    @property
    def ref_field(self) -> Field:
        """
        Get the reference field.

        Returns:
            Field: The reference field.

        """
        return self._reference.ref_field

    def dump_bson(self, value, **options) -> typing.Any:
        """
        Dump the value to BSON.

        Args:
            value: The value to be dumped.
            **options: Additional options.

        Returns:
            Any: The dumped value.

        """
        return getattr(value, self.ref_field.name)


class StrMapper(Mapper, bind=str):
    """
    Mapper for handling string values.
    """

    def validate(self, value, **options) -> typing.Any:
        """
        Validate the string value.

        Args:
            value: The value to be validated.
            **options: Additional options.

        Returns:
            Any: The validated value.

        Raises:
            TypeError: If validation fails due to incorrect data type.

        """
        if not isinstance(value, str):
            raise TypeError(f'Invalid data type {type(value)}, required is {str}')
        return value


class IntMapper(Mapper, bind=int):
    """
    Mapper for handling integer values.
    """

    def validate(self, value, **options) -> typing.Any:
        """
        Validate the integer value.

        Args:
            value: The value to be validated.
            **options: Additional options.

        Returns:
            Any: The validated value.

        Raises:
            TypeError: If validation fails due to incorrect data type.

        """
        if not isinstance(value, int):
            raise TypeError(f'Invalid data type {type(value)}, required is {int}')
        return value


class FloatMapper(Mapper, bind=float):
    """
    Mapper for handling float values.
    """

    def validate(self, value, **options) -> typing.Any:
        """
        Validate the float value.

        Args:
            value: The value to be validated.
            **options: Additional options.

        Returns:
            Any: The validated value.

        Raises:
            TypeError: If validation fails due to incorrect data type.

        """
        if not isinstance(value, float):
            raise TypeError(f'Invalid data type {type(value)}, required is {float}')
        return value


class ObjectIdMapper(Mapper, bind=bson.ObjectId):
    """
    Mapper for handling BSON ObjectId values.
    """

    def validate(self, value, **options) -> typing.Any:
        """
        Validate the ObjectId value.

        Args:
            value: The value to be validated.
            **options: Additional options.

        Returns:
            Any: The validated value.

        Raises:
            TypeError: If validation fails due to incorrect data type.

        """
        if not isinstance(value, bson.ObjectId):
            raise TypeError(f'Invalid data type {type(value)}, required is {bson.ObjectId}')
        return value


class DecimalMapper(Mapper, bind=decimal.Decimal):
    """
    Mapper for handling decimal values.
    """

    def validate(self, value, **options) -> typing.Any:
        """
        Validate the decimal value.

        Args:
            value: The value to be validated.
            **options: Additional options.

        Returns:
            Any: The validated value.

        Raises:
            TypeError: If validation fails due to incorrect data type.

        """
        if not isinstance(value, decimal.Decimal):
            raise TypeError(f'Invalid data type {type(value)}, required is {decimal.Decimal}')
        return value


class UUIDMapper(Mapper, bind=uuid.UUID):
    """
    Mapper for handling UUID values.
    """

    def validate(self, value, **options) -> typing.Any:
        """
        Validate the UUID value.

        Args:
            value: The value to be validated.
            **options: Additional options.

        Returns:
            Any: The validated value.

        Raises:
            TypeError: If validation fails due to incorrect data type.

        """
        if not isinstance(value, uuid.UUID):
            raise TypeError(f'Invalid data type {type(value)}, required is {uuid.UUID}')
        return value


class DateTimeMapper(Mapper, bind=datetime.datetime):
    """
    Mapper for handling datetime values.
    """

    def validate(self, value, **options) -> typing.Any:
        """
        Validate the datetime value.

        Args:
            value: The value to be validated.
            **options: Additional options.

        Returns:
            Any: The validated value.

        Raises:
            TypeError: If validation fails due to incorrect data type.

        """
        if not isinstance(value, datetime.datetime):
            raise TypeError(f'Invalid data type {type(value)}, required is {datetime.datetime}')
        return value


class DateMapper(Mapper, bind=datetime.date):
    """
    Mapper for handling date values.
    """

    def validate(self, value, **options) -> typing.Any:
        """
        Validate the date value.

        Args:
            value: The value to be validated.
            **options: Additional options.

        Returns:
            Any: The validated value.

        Raises:
            TypeError: If validation fails due to incorrect data type.

        """
        if not isinstance(value, datetime.date):
            raise TypeError(f'Invalid data type {type(value)}, required is {datetime.date}')
        return value


class TimeDeltaMapper(Mapper, bind=datetime.timedelta):
    """
    Mapper for handling timedelta values.
    """

    def validate(self, value, **options) -> typing.Any:
        """
        Validate the timedelta value.

        Args:
            value: The value to be validated.
            **options: Additional options.

        Returns:
            Any: The validated value.

        Raises:
            TypeError: If validation fails due to incorrect data type.

        """
        if not isinstance(value, datetime.timedelta):
            raise TypeError(f'Invalid data type {type(value)}, required is {datetime.timedelta}')
        return value<|MERGE_RESOLUTION|>--- conflicted
+++ resolved
@@ -86,7 +86,6 @@
     """
 
     def __init__(
-<<<<<<< HEAD
         self,
         mapper: 'Mapper',
         alias: str = None,
@@ -97,18 +96,6 @@
         index: expressions.IndexType = None,
         sparse: bool = False,
         unique: bool = False
-=======
-            self,
-            mapper: 'Mapper',
-            alias: str = None,
-            id_field: bool = False,
-            nullable: bool = False,
-            default: typing.Any = EmptyValue,
-            default_factory: typing.Callable[[], typing.Any] = None,
-            index: expressions.IndexType = None,
-            sparse: bool = False,
-            unique: bool = False
->>>>>>> 5f76691f
     ):
         """
         Initialize the Field object.
@@ -401,7 +388,7 @@
             str: The alias of the field.
         """
         if self._parent:
-            return f'{self._parent._alias}.{self._field.alias}'
+            return f'{self._parent._alias}.{self.field.alias}'
         return self._field.alias
 
     def __str__(self):
